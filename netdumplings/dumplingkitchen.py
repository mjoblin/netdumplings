--- conflicted
+++ resolved
@@ -171,7 +171,6 @@
     @staticmethod
     def get_chefs_in_modules(chef_modules: Optional[List[str]] = None) -> Dict:
         """
-<<<<<<< HEAD
         Finds available :class:`DumplingChef` subclasses.
 
         This helper method looks inside the modules provided in
@@ -188,18 +187,6 @@
           while finding dumpling chefs in the module (``False`` if no errors)
 
         :return: Information on chefs found in the give modules.
-=======
-        Finds available :class:`DumplingChef` subclasses.  Looks inside the
-        given ``chef_modules`` list of Python module names for classes which
-        are subclasses of :class:`DumplingChef`.  An attempt is made to find
-        the given module in the existing PYTHONPATH, or under the current
-        directory, or as a standalone Python file.
-
-        :return: A dict where the keys are the module name, and the values are
-            a dict containing keys ``import_error`` (``False`` if no error),
-            and ``chef_classes`` (a list of class names subclassed from
-            :class:`DumplingChef`).
->>>>>>> 86fa58da
         """
         # Allow for a chef module to be relative to the current working
         # directory (wherever the script calling this method is being run
